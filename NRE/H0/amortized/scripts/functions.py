--- conflicted
+++ resolved
@@ -578,16 +578,6 @@
     # Global NRE posterior
     gb_prior = np.linspace(lower_bound + 1, higher_bound - 1, npts).reshape(npts, 1)
     gb_pr_tile = np.tile(gb_prior, (nsamp, 1))
-<<<<<<< HEAD
-    gb_ratios = np.zeros(npts * nsamp)
-
-    dataset_test = torch.utils.data.TensorDataset(data, torch.from_numpy(gb_pr_tile))
-    dataloader = torch.utils.data.DataLoader(dataset_test, batch_size=128)
-    step = 0
-    for data_test, point in dataloader:
-        gb_ratios[step] = r_estimator(model, data_test, point)
-        step += 1
-=======
     gb_ratios = np.zeros(nsamp * npts)
 
     dataset_test = torch.utils.data.TensorDataset(data, torch.from_numpy(gb_pr_tile))
@@ -597,7 +587,6 @@
         probs = r_estimator(model, data_test, point)
         gb_ratios[step: step + probs.shape[0]] = probs
         step += probs.shape[0]
->>>>>>> 6324b5df
 
     gb_ratios = gb_ratios.reshape(nsamp, npts)
     gb_ratios = normalization(gb_pr_tile.reshape(nsamp, npts), gb_ratios)
